--- conflicted
+++ resolved
@@ -265,7 +265,6 @@
 	if currentSchema.dependencies != nil && len(currentSchema.dependencies) > 0 {
 		if isKind(currentNode, reflect.Map) {
 			for elementKey := range currentNode.(map[string]interface{}) {
-<<<<<<< HEAD
 				if dependency, ok := currentSchema.dependencies[elementKey]; ok {
 					switch dependency := dependency.(type) {
 
@@ -274,17 +273,11 @@
 							if _, dependencyResolved := currentNode.(map[string]interface{})[dependOnKey]; !dependencyResolved {
 								result.addErrorMessage(fmt.Sprintf("%s has a dependency on %s", elementKey, dependOnKey))
 							}
-=======
-				if _, ok := currentSchema.dependencies[elementKey]; ok {
-					for _, dependOnKey := range currentSchema.dependencies[elementKey] {
-						if _, dependencyResolved := currentNode.(map[string]interface{})[dependOnKey]; !dependencyResolved {
-							result.addErrorMessage(context, fmt.Sprintf("%s has an dependency on %s", elementKey, dependOnKey))
->>>>>>> c662ebf8
 						}
 
 					case *jsonSchema:
 						dependency.validateRecursive(dependency, currentNode, result)
-						
+
 					}
 				}
 			}
